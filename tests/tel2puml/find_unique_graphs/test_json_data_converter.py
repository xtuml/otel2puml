"""Tests for json data converter module."""

import pytest
import unittest.mock
import flatdict
import logging

from typing import Any
from pytest import LogCaptureFixture

from tel2puml.find_unique_graphs.otel_ingestion.json_data_converter import (
    _navigate_dict,
    _navigate_list,
    _extract_value_from_path,
    _extract_simple_value,
    _update_header_dict,
    _build_nested_dict,
    _extract_nested_value,
    process_header,
<<<<<<< HEAD
    _get_value_type,
    _add_or_append_value,
    _find_matching_header_value,
    _handle_data_from_header,
    _get_key_value,
    _get_value_path,
=======
    process_spans,
>>>>>>> bd79dec0
)
from tel2puml.find_unique_graphs.otel_ingestion.otel_data_model import (
    IngestDataConfig,
    JSONDataSourceConfig,
    FieldSpec,
)

LOGGER = logging.getLogger(__name__)


class TestProcessHeaders:
    """Tests for processing headers within json data converter module."""

    @staticmethod
    def test_navigate_dict() -> None:
        """Tests the function _navigate_dict"""

        # Test valid dict
        data1 = {"key1": {"key2": "value2"}}
        segment1 = "key1"
        expected1 = {"key2": "value2"}
        assert _navigate_dict(data1, segment1) == expected1

        # Test valid string
        data2 = {"key1": "value1"}
        segment2 = "key1"
        expected2 = "value1"
        assert _navigate_dict(data2, segment2) == expected2

        # Test valid list
        data3 = {"key1": [{"key2": "value2"}, {"key3": "value3"}]}
        segment3 = "key1"
        expected3 = [{"key2": "value2"}, {"key3": "value3"}]
        assert _navigate_dict(data3, segment3) == expected3

        # Test with an invalid key
        data4 = {"key1": "value1"}
        segment4 = "invalid"
        with pytest.raises(KeyError):
            _navigate_dict(data4, segment4)

        # Test invalid type
        data5 = {"key1": 123}  # Not a dict, list, or str
        segment5 = "key1"
        with pytest.raises(TypeError):
            _navigate_dict(data5, segment5)

    @staticmethod
    def test_navigate_list() -> None:
        """Tests the function _navigate_list"""

        # Test non empty list
        data1 = [{"key1": {"key2": "value"}}]
        assert _navigate_list(data1) == {"key1": {"key2": "value"}}

        # Test list with single element
        data2 = [{"key1": "value1"}]
        expected2 = {"key1": "value1"}
        assert _navigate_list(data2) == expected2

        # Test with an empty list
        data3: list[dict[str, Any]] = []
        with pytest.raises(IndexError):
            _navigate_list(data3)

        # Test list with more than one element
        data4 = [{"key1": "value1"}, {"key2": "value2"}]
        with pytest.raises(ValueError):
            _navigate_list(data4)

    @staticmethod
    def test_extract_simple_value() -> None:
        """Tests the function _extract_simple_value."""

        # Test returning a string value
        data = {"key1": {"key2": "value"}}
        path = "key1:key2"
        assert _extract_simple_value(data, path) == "value"

        # Test returning a dict
        data = {"key1": {"key2": "value"}}
        path = "key1"
        assert _extract_simple_value(data, path) == {"key2": "value"}

        # Test returning a list
        data2 = {
            "key1": {
                "key2": [
                    {"id": 1, "name": "item1"},
                    {"id": 2, "name": "item2"},
                ]
            }
        }
        path = "key1:key2"
        assert _extract_simple_value(data2, path) == [
            {"id": 1, "name": "item1"},
            {"id": 2, "name": "item2"},
        ]

    @staticmethod
    def test_extract_value_from_path() -> None:
        """Tests the function _extract_value_from_path"""

        with unittest.mock.patch(
            "tel2puml.find_unique_graphs.otel_ingestion."
            "json_data_converter._extract_simple_value"
        ) as extract_simple_value, unittest.mock.patch(
            "tel2puml.find_unique_graphs.otel_ingestion."
            "json_data_converter._extract_nested_value"
        ) as extract_nested_value:
            # Test simple path
            data = {"key1": {"key2": "value"}}
            path = "key1:key2"
            _extract_value_from_path(data, path)
            extract_simple_value.assert_called_once()
            extract_nested_value.assert_not_called()

            # Reset the mocks
            extract_simple_value.reset_mock()
            extract_nested_value.reset_mock()

            # Test complex path
            data2 = {
                "key1": [
                    {"id": 1, "name": "item1"},
                    {"id": 2, "name": "item2"},
                ]
            }
            path = "key1::id"
            _extract_value_from_path(data2, path)
            extract_simple_value.assert_not_called()
            extract_nested_value.assert_called_once()

    @staticmethod
    def test_update_header_dict() -> None:
        """Tests the function _update_header_dict"""

        # Test updating with a dict simple path
        header_dict: dict[str, Any] = {}
        path1 = "key1:key2"
        value1 = {"key3": "value"}
        _update_header_dict(header_dict, path1, value1)
        assert len(header_dict) == 1
        assert header_dict[path1] == flatdict.FlatterDict(value1)

        # Test updating with a dict complex path
        header_dict = {}
        path2 = "key1::key2"
        value2 = {"key3": "value"}
        _update_header_dict(header_dict, path2, value2)
        assert len(header_dict) == 1
        assert header_dict["key1"] == flatdict.FlatterDict(value2)

        # Test updating with a list simple path
        header_dict = {}
        path3 = "key1:key2"
        value3 = [{"key3": "value"}]
        _update_header_dict(header_dict, path3, value3)
        assert len(header_dict) == 1
        assert header_dict[path3] == flatdict.FlatterDict(value3)

        # Test updating with a list complex path
        header_dict = {}
        path4 = "key1::key2"
        value4 = [{"key3": "value"}]
        _update_header_dict(header_dict, path4, value4)
        assert len(header_dict) == 1
        assert header_dict["key1"] == flatdict.FlatterDict(value4)

        # Test updating with a string simple path
        header_dict = {}
        path5 = "key1:key2"
        value5 = "value"
        _update_header_dict(header_dict, path5, value5)
        assert len(header_dict) == 1
        assert header_dict[path5] == "value"

        # Test updating with a string complex path
        header_dict = {}
        path6 = "key1::key2"
        value6 = "value"
        _update_header_dict(header_dict, path6, value6)
        assert len(header_dict) == 1
        assert header_dict["key1"] == "value"

    @staticmethod
    def test_build_nested_dict() -> None:
        """Tests the function _build_nested_dict"""

        # Test multiple segments
        path_segments1 = ["key1", "key2", "key3"]
        parsed_data1 = {"key4": "value4"}
        expected1 = {"key2": {"key3": {"key4": "value4"}}}
        assert _build_nested_dict(path_segments1, parsed_data1) == expected1

        # Test with string data
        path_segments2 = ["key1", "key2", "key3"]
        parsed_data2 = "string_value"
        expected2 = {"key2": {"key3": "string_value"}}
        assert _build_nested_dict(path_segments2, parsed_data2) == expected2

        # Test with list of dicts
        path_segments3 = ["key1", "key2", "key3"]
        parsed_data3 = [{"key4": "value4"}, {"key5": "value5"}]
        expected3 = {
            "key2": {"key3": [{"key4": "value4"}, {"key5": "value5"}]}
        }
        assert _build_nested_dict(path_segments3, parsed_data3) == expected3

        # Test error handling with one path segment. In reality there will
        # always be more than one path segment since the path requires '::'
        # for the function to be reached
        path_segments4 = ["key"]
        parsed_data4 = "string_value"
        with pytest.raises(TypeError):
            _build_nested_dict(path_segments4, parsed_data4)

    @staticmethod
    def test_extract_nested_value() -> None:
        """Tests the function _extract_nested_value"""
        sample_data = {
            "resource": {
                "attributes": [
                    {
                        "service": {"name": "frontend"},
                        "response": "200",
                        "spans": [{"trace_id": "001"}, {"span_id": "002"}],
                    }
                ]
            },
            "host": [{"provider": "receiever"}],
        }

        # Test simple case
        path = "host::provider"
        assert _extract_nested_value(sample_data, path) == {
            "provider": "receiever"
        }

        # Test nested dictionary before list
        path = "resource:attributes::response"
        assert _extract_nested_value(sample_data, path) == {"response": "200"}

        # Test nested dictionary before and after list
        path = "resource:attributes::service:name"
        assert _extract_nested_value(sample_data, path) == {
            "service:name": "frontend"
        }

        # Test larger nested data structure after list
        path = "resource:attributes::spans"
        assert _extract_nested_value(sample_data, path) == {
            "spans": [{"trace_id": "001"}, {"span_id": "002"}]
        }

    @staticmethod
    def test_process_header(
        mock_yaml_config_dict: IngestDataConfig, mock_json_data: dict[str, Any]
    ) -> None:
        """Tests for the function process_header"""
        json_config: JSONDataSourceConfig = mock_yaml_config_dict[
            "data_sources"
        ]["json"]

        # data_location within config.yaml will already have parsed json
        # resulting in the below
        mock_data = mock_json_data["resource_spans"][0]

        header_dict: dict[str, Any] = process_header(json_config, mock_data)

        assert len(header_dict) == 2
        assert header_dict["resource:attributes"] == flatdict.FlatterDict(
            [
                {
                    "key": "service.name",
                    "value": {"Value": {"StringValue": "Frontend"}},
                },
                {
                    "key": "service.version",
                    "value": {"Value": {"StringValue": "1.0"}},
                },
            ]
        )
        assert header_dict["scope_spans"] == flatdict.FlatterDict(
            {"scope": {"name": "TestJob"}}
        )


<<<<<<< HEAD
class TestProcessHeaderTags:
    """Tests for processing header tags within span field_mapping"""

    @staticmethod
    def test_handle_data_from_header() -> None:
        """Tests for the function _handle_data_from_header"""

        # Test simple case
        header_dict = {"span_id": "001"}
        field_config: FieldSpec = {
            "key_paths": [
                "HEADER:span_id",
            ],
            "value_type": "string",
        }
        result_dict: dict[str, Any] = {}
        _handle_data_from_header(
            target_field_name="job_name",
            field_config=field_config,
            config_index=0,
            result_dict=result_dict,
            header_data=header_dict,
            initial_header_key=field_config["key_paths"][0].split("::")[-1],
            full_header_path=field_config["key_paths"][0],
        )
        assert len(result_dict) == 1
        assert result_dict["job_name"] == "001"

        # Test nested dict case - dict is flattened before this function,
        # hence "nested:span_id"
        header_dict = {"nested:span_id": "001"}
        field_config: FieldSpec = {
            "key_paths": [
                "HEADER:nested:span_id",
            ],
            "value_type": "string",
        }
        result_dict: dict[str, Any] = {}
        _handle_data_from_header(
            target_field_name="job_name",
            field_config=field_config,
            config_index=0,
            result_dict=result_dict,
            header_data=header_dict,
            initial_header_key=field_config["key_paths"][0].split("::")[-1],
            full_header_path=field_config["key_paths"][0],
        )
        assert len(result_dict) == 1
        assert result_dict["job_name"] == "001"

        # Test multiple key_paths with nested values before and after list
        field_config: FieldSpec = {
            "key_paths": [
                "HEADER:resource:attributes::key:nested_key",
                "HEADER:resource:attributes::key",
            ],
            "key_value": ["service.name", "service.version"],
            "value_paths": [
                "value:Value:StringValue",
                "value:Value:StringValue",
            ],
            "value_type": "string",
        }
        result_dict = {}
        header_dict = {
            "resource:attributes": flatdict.FlatterDict(
                [
                    {
                        "key": {"nested_key": "service.name"},
                        "value": {"Value": {"StringValue": "Frontend"}},
                    },
                    {
                        "key": "service.version",
                        "value": {"Value": {"StringValue": "1.0"}},
                    },
                ]
            )
        }
        for index in range(2):
            _handle_data_from_header(
                target_field_name="job_name",
                field_config=field_config,
                config_index=index,
                result_dict=result_dict,
                header_data=header_dict,
                initial_header_key=field_config["key_paths"][index].split(
                    "::"
                )[-1],
                full_header_path=field_config["key_paths"][index],
            )

        assert len(result_dict) == 1
        assert result_dict["job_name"] == "Frontend 1.0"

    @staticmethod
    def test_find_matching_header_value() -> None:
        """Tests the function _find_matching_header_value"""

        # Test successful path
        header_level = flatdict.FlatterDict(
            [
                {
                    "key": "service.name",
                    "value": {"Value": {"StringValue": "Frontend"}},
                },
                {
                    "key": "service.version",
                    "value": {"Value": {"IntValue": "1.0"}},
                },
            ]
        )
        field_config: FieldSpec = {
            "key_paths": [
                "HEADER:resource:attributes::key",
                "HEADER:resource:attributes::key",
            ],
            "key_value": ["service.name", "service.version"],
            "value_paths": [
                "value:Value:StringValue",
                "value:Value:IntValue",
            ],
            "value_type": "string",
        }
        assert (
            _find_matching_header_value(
                header_level=header_level,
                target_key="key",
                field_config=field_config,
                config_index=0,
                header_key="value:Value:StringValue",
            )
            == "Frontend"
        )

        assert (
            _find_matching_header_value(
                header_level=header_level,
                target_key="key",
                field_config=field_config,
                config_index=1,
                header_key="value:Value:IntValue",
            )
            == "1.0"
        )

        # Test header level empty
        with pytest.raises(ValueError):
            _find_matching_header_value(
                header_level={},
                target_key="key",
                field_config=field_config,
                config_index=1,
                header_key="value:Value:IntValue",
            )

        # Test no matching values for target key
        with pytest.raises(
            KeyError, match="No matching value found for key: no_match_key"
        ):
            _find_matching_header_value(
                header_level=header_level,
                target_key="no_match_key",
                field_config=field_config,
                config_index=1,
                header_key="value:Value:IntValue",
            )

        # Test invalid header key
        with pytest.raises(
            KeyError, match="value:Value:InvalidKey is an invalid key."
        ):
            _find_matching_header_value(
                header_level=header_level,
                target_key="key",
                field_config=field_config,
                config_index=0,
                header_key="value:Value:InvalidKey",
            )


def test_get_value_type() -> None:
    """Tests the function _get_value_type"""

    # Test with correct field
    field_config: FieldSpec = {
        "key_paths": ["span_id"],
        "value_type": "string",
    }
    assert _get_value_type(field_config) == "string"

    # Test with non-existing value_type field
    field_config = {"key_paths": ["span_id"]}
    with pytest.raises(KeyError):
        _get_value_type(field_config)

    # Test with invalid type
    field_config = {
        "key_paths": ["span_id"],
        "value_type": "invalid",
    }
    with pytest.raises(ValueError):
        _get_value_type(field_config)

    # Test with non string
    field_config = {
        "key_paths": ["span_id"],
        "value_type": 111,
    }
    with pytest.raises(TypeError):
        _get_value_type(field_config)


def test_add_or_append_value() -> None:
    """Tests the function _add_or_append_value"""

    # test adding unix nano, value int
    result: dict[str, Any] = {}
    _add_or_append_value(
        "start_timestamp", 1723544132228102912, result, "unix_nano"
    )
    assert len(result) == 1
    assert result["start_timestamp"] == 1723544132228102912

    # test adding unix nano, value non-int
    result = {}
    with pytest.raises(TypeError):
        _add_or_append_value(
            "start_timestamp", "1723544132228102912", result, "unix_nano"
        )

    # test adding string
    result = {}
    _add_or_append_value("span_id", "001", result, "string")
    assert len(result) == 1
    assert result["span_id"] == "001"

    # test adding non-string
    result = {}
    _add_or_append_value("span_id", 1, result, "string")
    assert len(result) == 1
    assert result["span_id"] == "1"

    # test appending to existing field
    result = {"name": "Frontend"}
    _add_or_append_value("name", "1.0", result, "string")
    assert len(result) == 1
    assert result["name"] == "Frontend 1.0"


def test_get_key_value() -> None:
    """Tests the function _get_key_value"""

    # Test with correct field spec
    field_spec: FieldSpec = {"key_value": ["value1", "value2", "value3"]}
    assert _get_key_value(field_spec, 1) == "value2"

    # Test with no key_value field
    field_spec = {"key_paths": ["path1"]}
    with pytest.raises(KeyError, match="key_value field not set."):
        _get_key_value(field_spec, 0)

    # Test with index out of range
    field_spec = {"key_value": ["value1", "value2"]}
    with pytest.raises(
        IndexError, match="Index 5 is out of range for key_value"
    ):
        _get_key_value(field_spec, 5)

    # Test with empty key_value
    field_spec = {"key_value": ["value1", None, "value3"]}
    with pytest.raises(
        ValueError, match="key_value at index 1 should not return None."
    ):
        _get_key_value(field_spec, 1)


def test_get_value_path() -> None:
    """Tests the function _get_value_path"""

    # Test with correct field spec
    field_spec: FieldSpec = {"value_paths": ["value1", "value2", "value3"]}
    assert _get_value_path(field_spec, 1) == "value2"

    # Test with no value_paths field
    field_spec = {"key_paths": ["path1"]}
    with pytest.raises(KeyError, match="value_paths field not set."):
        _get_value_path(field_spec, 0)

    # Test with index out of range
    field_spec = {"value_paths": ["value1", "value2"]}
    with pytest.raises(
        IndexError, match="Index 5 is out of range for value_paths."
    ):
        _get_value_path(field_spec, 5)

    # Test with empty value_paths
    field_spec = {"value_paths": ["value1", None, "value3"]}
    with pytest.raises(
        ValueError, match="value_path at index 1 is empty or None."
    ):
        _get_value_path(field_spec, 1)
=======
class TestProcessSpans:
    """Tests for processing spans within json data converter module."""

    @staticmethod
    def test_process_spans(
        mock_yaml_config_dict: IngestDataConfig, caplog: LogCaptureFixture
    ) -> None:
        """Tests for the function process_spans"""
        sample_data = {
            "scope_spans": [
                {
                    "scope": "name",
                    "spans": [
                        {
                            "trace_id": "trace001",
                            "span_id": "span001",
                            "parent_span_id": None,
                        }
                    ],
                    "spans_not_in_list": {
                        "trace_id": "trace001",
                        "span_id": "span001",
                        "parent_span_id": None,
                    },
                    "empty_spans": [],
                    "more_than_one_span": [
                        {"span1": "value1"},
                        {"span2": "value2"},
                    ],
                    "nested_span": {"spans": [{"span3": "value3"}]},
                }
            ],
            "more_than_one_scope_spans": [
                {"spans": [{"span_id": "001"}]},
                {"item2": "value2"},
            ],
            "nested_scope_span": {
                "scope_span": [
                    {"nested_span": {"spans": [{"span5": "value5"}]}},
                ]
            },
        }

        json_config: JSONDataSourceConfig = mock_yaml_config_dict[
            "data_sources"
        ]["json"]

        # Test single span
        spans = process_spans(json_config, sample_data)
        assert spans == [
            {
                "trace_id": "trace001",
                "span_id": "span001",
                "parent_span_id": None,
            }
        ]

        # Test multiple spans
        json_config["span_mapping"]["spans"]["key_paths"] = [
            "scope_spans::more_than_one_span"
        ]
        spans = process_spans(json_config, sample_data)
        assert spans == [
            {"span1": "value1"},
            {"span2": "value2"},
        ]

        # Test nested spans
        json_config["span_mapping"]["spans"]["key_paths"] = [
            "scope_spans::nested_span:spans"
        ]
        spans = process_spans(json_config, sample_data)
        assert spans == [{"span3": "value3"}]

        # Test nested scope spans and nested spans
        json_config["span_mapping"]["spans"]["key_paths"] = [
            "nested_scope_span:scope_span::nested_span:spans"
        ]
        spans = process_spans(json_config, sample_data)
        assert spans == [{"span5": "value5"}]

        # Test spans not within a list
        json_config["span_mapping"]["spans"]["key_paths"] = [
            "scope_spans::spans_not_in_list"
        ]
        with pytest.raises(TypeError):
            process_spans(json_config, sample_data)

        # Test incorrect use of ::
        json_config["span_mapping"]["spans"]["key_paths"] = [
            "scope_spans::nested_span::spans"
        ]
        with pytest.raises(TypeError):
            process_spans(json_config, sample_data)

        # Test an empty list of spans
        json_config["span_mapping"]["spans"]["key_paths"] = [
            "scope_spans::empty_spans"
        ]
        caplog.set_level(logging.WARNING)
        process_spans(json_config, sample_data)
        assert (
            "Encountered an empty list whilst processing spans."
            in caplog.text
        )

        # Test more than one scope_spans
        json_config["span_mapping"]["spans"]["key_paths"] = [
            "more_than_one_scope_spans::spans"
        ]
        with pytest.raises(ValueError):
            process_spans(json_config, sample_data)
>>>>>>> bd79dec0
<|MERGE_RESOLUTION|>--- conflicted
+++ resolved
@@ -17,16 +17,13 @@
     _build_nested_dict,
     _extract_nested_value,
     process_header,
-<<<<<<< HEAD
     _get_value_type,
     _add_or_append_value,
     _find_matching_header_value,
     _handle_data_from_header,
     _get_key_value,
     _get_value_path,
-=======
-    process_spans,
->>>>>>> bd79dec0
+    process_spans
 )
 from tel2puml.find_unique_graphs.otel_ingestion.otel_data_model import (
     IngestDataConfig,
@@ -315,7 +312,6 @@
         )
 
 
-<<<<<<< HEAD
 class TestProcessHeaderTags:
     """Tests for processing header tags within span field_mapping"""
 
@@ -617,7 +613,8 @@
         ValueError, match="value_path at index 1 is empty or None."
     ):
         _get_value_path(field_spec, 1)
-=======
+
+
 class TestProcessSpans:
     """Tests for processing spans within json data converter module."""
 
@@ -729,5 +726,4 @@
             "more_than_one_scope_spans::spans"
         ]
         with pytest.raises(ValueError):
-            process_spans(json_config, sample_data)
->>>>>>> bd79dec0
+            process_spans(json_config, sample_data)