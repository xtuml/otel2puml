--- conflicted
+++ resolved
@@ -1042,12 +1042,8 @@
 
 @pytest.fixture
 def sql_data_holder_with_otel_jobs(
-<<<<<<< HEAD
-    otel_jobs: dict[str, list[OTelEvent]], mock_sql_config: SQLDataHolderConfig
-=======
     otel_nodes_from_otel_jobs: dict[str, NodeModel],
     mock_sql_config: SQLDataHolderConfig,
->>>>>>> af34fc4c
 ) -> SQLDataHolder:
     """Creates a SQLDataHolder object with 5 jobs, each with 2 events."""
     mock_sql_config["time_buffer"] = 1
