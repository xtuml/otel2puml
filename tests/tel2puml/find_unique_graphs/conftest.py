"""Fixtures for testing find_unique_graphs module"""

import pytest
import yaml
import json

from pathlib import Path
from unittest.mock import patch
from typing import Generator, Any

from tel2puml.find_unique_graphs.otel_ingestion.otel_data_model import (
    OTelEvent,
    SQLDataHolderConfig,
    NodeModel
)
from tel2puml.find_unique_graphs.otel_ingestion.otel_data_holder import (
    SQLDataHolder,
)


@pytest.fixture
def mock_yaml_config_string() -> str:
    """String to mock yaml config file."""
    return """
            ingest_data:
                data_source: json
                data_holder: sql
            data_holders:
                sql:
                    db_uri: 'sqlite:///:memory:'
                    batch_size: 5
                    time_buffer: 30
            data_sources:
                json:
                    dirpath: /path/to/json/directory
                    filepath: /path/to/json/file.json
                    data_location: resource_spans
                    header:
                        paths: [resource:attributes, scope_spans::scope:name]
                    span_mapping:
                        spans:
                            key_paths: [scope_spans::spans]
                    field_mapping:
                        job_name:
                            key_paths: [HEADER:resource:attributes::key,
                            HEADER:scope_spans::scope:name]
                            key_value: [service.name, null]
                            value_paths: [value:Value:StringValue, null]
                            value_type: string
                        job_id:
                            key_paths: [
                            trace_id,
                            resource:attributes::key:other_key]
                            key_value: [null, test_string]
                            value_paths: [null, value:Value:StringValue]
                            value_type: string
                        event_type:
                            key_paths: [attributes::key, attributes::key]
                            key_value: [coral.namespace, http.status_code]
                            value_paths: [
                            value:Value:StringValue,
                            value:Value:IntValue]
                            value_type: string
                        event_id:
                            key_paths: [span_id]
                            value_type: string
                        start_timestamp:
                            key_paths: [start_time_unix_nano]
                            value_type: unix_nano
                        end_timestamp:
                            key_paths: [end_time_unix_nano]
                            value_type: unix_nano
                        application_name:
                            key_paths: [
                            attributes::key,
                            HEADER:resource:attributes::key]
                            key_value: [coral.service, service.version]
                            value_paths: [
                            value:Value:StringValue,
                            value:Value:StringValue]
                            value_type: string
                        parent_event_id:
                            key_paths: [parent_span_id]
                            value_type: string
                        child_event_ids:
                            key_paths: [child_span_ids]
                            value_type: string
            """


@pytest.fixture
def mock_yaml_config_dict(mock_yaml_config_string: str) -> Any:
    """Returns a dict to mock a dict when reading the yaml config."""
    return yaml.safe_load(mock_yaml_config_string)["data_sources"]["json"]


@pytest.fixture
def mock_path_exists() -> Generator[None, None, None]:
    """Mocks os.path.isdir and os.path.isfile functions, returning True for
    both."""
    with patch("os.path.isdir", return_value=True), patch(
        "os.path.isfile", return_value=True
    ):
        yield


@pytest.fixture
def mock_filepath_in_dir() -> Generator[None, None, None]:
    """Mocks os.listdir function, returning a custom list containing a
    json file."""
    with patch(
        "os.listdir",
        return_value=["/mock/dir/file1.json"],
    ):
        yield


@pytest.fixture
def mock_file_list() -> list[str]:
    """Mocks a list of json"""
    return ["/mock/dir/file1.json", "/mock/dir/file2.json"]


@pytest.fixture
def mock_json_data() -> dict[str, Any]:
    """Mock OTel JSON data."""
    return {
        "resource_spans": [
            {
                "resource": {
                    "attributes": [
                        {
                            "key": "service.name",
                            "value": {"Value": {"StringValue": "Frontend"}},
                        },
                        {
                            "key": "service.version",
                            "value": {"Value": {"StringValue": "1.0"}},
                        },
                    ]
                },
                "scope_spans": [
                    {
                        "scope": {"name": "TestJob"},
                        "spans": [
                            {
                                "trace_id": "trace001",
                                "span_id": "span001",
                                "parent_span_id": None,
                                "child_span_ids": ["child1", "child2"],
                                "flags": 339,
                                "name": "/delete",
                                "kind": 5,
                                "start_time_unix_nano": 1723544132228102912,
                                "end_time_unix_nano": 1723544132228219285,
                                "attributes": [
                                    {
                                        "key": "http.method",
                                        "value": {
                                            "Value": {"StringValue": "GET"}
                                        },
                                    },
                                    {"cloudProvider": "Azure"},
                                    {
                                        "key": "http.target",
                                        "value": {
                                            "Value": {"StringValue": "/XNJJo"}
                                        },
                                    },
                                    {
                                        "key": "http.host",
                                        "value": {
                                            "Value": {
                                                "stringValue": "GqsdsjtJsK.com"
                                            }
                                        },
                                    },
                                    {
                                        "key": "coral.operation",
                                        "value": {
                                            "Value": {
                                                "StringValue": "jCWhAvRzcM"
                                            }
                                        },
                                    },
                                    {
                                        "key": "coral.service",
                                        "value": {
                                            "Value": {
                                                "StringValue": "Processor"
                                            }
                                        },
                                    },
                                    {
                                        "key": "coral.namespace",
                                        "value": {
                                            "Value": {
                                                "StringValue": "com.T2h.366Yx"
                                            }
                                        },
                                    },
                                    {
                                        "key": "http.status_code",
                                        "value": {"Value": {"IntValue": 500}},
                                    },
                                ],
                                "status": {},
                                "resource": {
                                    "attributes": [
                                        {
                                            "key": "service.name",
                                            "value": {
                                                "Value": {
                                                    "StringValue": "OvATmm04"
                                                }
                                            },
                                        },
                                        {
                                            "key": "service.version",
                                            "value": {
                                                "Value": {"StringValue": "1.2"}
                                            },
                                        },
                                        {
                                            "key": {
                                                "other_key": "test_string"
                                            },
                                            "value": {
                                                "Value": {"StringValue": "4.8"}
                                            },
                                        },
                                    ]
                                },
                                "scope": {"name": "cds-T5gHfy"},
                            },
                            {
                                "trace_id": "trace002",
                                "span_id": "span002",
                                "parent_span_id": "span001",
                                "child_span_ids": ["child3"],
                                "flags": 395,
                                "name": "/update",
                                "kind": 4,
                                "start_time_unix_nano": 1723544132228288000,
                                "end_time_unix_nano": 1723544132229038947,
                                "attributes": [
                                    {
                                        "key": "http.method",
                                        "value": {
                                            "Value": {"StringValue": "DELETE"}
                                        },
                                    },
                                    {"cloudProvider": "AWS"},
                                    {
                                        "key": "http.target",
                                        "value": {
                                            "Value": {"StringValue": "/Ze2bE"}
                                        },
                                    },
                                    {
                                        "key": "http.host",
                                        "value": {
                                            "Value": {
                                                "stringValue": "lhD6.com:7631"
                                            }
                                        },
                                    },
                                    {
                                        "key": "coral.operation",
                                        "value": {
                                            "Value": {
                                                "StringValue": "cVh8nOperation"
                                            }
                                        },
                                    },
                                    {
                                        "key": "coral.service",
                                        "value": {
                                            "Value": {"StringValue": "Handler"}
                                        },
                                    },
                                    {
                                        "key": "coral.namespace",
                                        "value": {
                                            "Value": {
                                                "StringValue": "com.C36.9ETRp"
                                            }
                                        },
                                    },
                                    {
                                        "key": "http.status_code",
                                        "value": {"Value": {"IntValue": 401}},
                                    },
                                ],
                                "status": {},
                                "resource": {
                                    "attributes": [
                                        {
                                            "key": "service.name",
                                            "value": {
                                                "Value": {
                                                    "StringValue": "Ih-Service"
                                                }
                                            },
                                        },
                                        {
                                            "key": "service.version",
                                            "value": {
                                                "Value": {"StringValue": "2.9"}
                                            },
                                        },
                                        {
                                            "key": {
                                                "other_key": "test_string"
                                            },
                                            "value": {
                                                "Value": {"StringValue": "2.0"}
                                            },
                                        },
                                    ]
                                },
                                "scope": {"name": "cds-NgdScW"},
                            },
                        ],
                    }
                ],
            },
            {
                "resource": {
                    "attributes": [
                        {
                            "key": "service.name",
                            "value": {"Value": {"StringValue": "Backend"}},
                        },
                        {
                            "key": "service.version",
                            "value": {"Value": {"StringValue": "1.2"}},
                        },
                    ]
                },
                "scope_spans": [
                    {
                        "scope": {"name": "TestJob"},
                        "spans": [
                            {
                                "trace_id": "trace003",
                                "span_id": "span003",
                                "parent_span_id": None,
                                "child_span_ids": [],
                                "flags": 647,
                                "name": "/delete",
                                "kind": 2,
                                "start_time_unix_nano": 1723544154817766912,
                                "end_time_unix_nano": 1723544154818599863,
                                "attributes": [
                                    {
                                        "key": "http.method",
                                        "value": {
                                            "Value": {"StringValue": "PUT"}
                                        },
                                    },
                                    {"cloudProvider": "AWS"},
                                    {
                                        "key": "http.target",
                                        "value": {
                                            "Value": {"StringValue": "/a9HDI"}
                                        },
                                    },
                                    {
                                        "key": "http.host",
                                        "value": {
                                            "Value": {
                                                "stringValue": "Abmo.com:2667"
                                            }
                                        },
                                    },
                                    {
                                        "key": "coral.operation",
                                        "value": {
                                            "Value": {
                                                "StringValue": "2lAmnOperation"
                                            }
                                        },
                                    },
                                    {
                                        "key": "coral.service",
                                        "value": {
                                            "Value": {
                                                "StringValue": "Processor"
                                            }
                                        },
                                    },
                                    {
                                        "key": "coral.namespace",
                                        "value": {
                                            "Value": {
                                                "StringValue": "com.a58.GFkzZ"
                                            }
                                        },
                                    },
                                    {
                                        "key": "http.status_code",
                                        "value": {"Value": {"IntValue": 201}},
                                    },
                                ],
                                "status": {},
                                "resource": {
                                    "attributes": [
                                        {
                                            "key": "service.name",
                                            "value": {
                                                "Value": {
                                                    "StringValue": "D-Service"
                                                }
                                            },
                                        },
                                        {
                                            "key": "service.version",
                                            "value": {
                                                "Value": {"StringValue": "2.1"}
                                            },
                                        },
                                        {
                                            "key": {
                                                "other_key": "test_string"
                                            },
                                            "value": {
                                                "Value": {"StringValue": "2.7"}
                                            },
                                        },
                                    ]
                                },
                                "scope": {"name": "cds-o1MFqb"},
                            },
                            {
                                "trace_id": "trace004",
                                "span_id": "span004",
                                "parent_span_id": "span003",
                                "child_span_ids": ["child5"],
                                "flags": 517,
                                "name": "/read",
                                "kind": 3,
                                "start_time_unix_nano": 1723544154817793024,
                                "end_time_unix_nano": 1723544154818380443,
                                "attributes": [
                                    {
                                        "key": "http.method",
                                        "value": {
                                            "Value": {"StringValue": "PUT"}
                                        },
                                    },
                                    {"cloudProvider": "Azure"},
                                    {
                                        "key": "http.target",
                                        "value": {
                                            "Value": {"StringValue": "/KLqSb"}
                                        },
                                    },
                                    {
                                        "key": "http.host",
                                        "value": {
                                            "Value": {
                                                "stringValue": "C1DQc.com:6089"
                                            }
                                        },
                                    },
                                    {
                                        "key": "coral.operation",
                                        "value": {
                                            "Value": {
                                                "StringValue": "81DznOperation"
                                            }
                                        },
                                    },
                                    {
                                        "key": "coral.service",
                                        "value": {
                                            "Value": {
                                                "StringValue": "Processor"
                                            }
                                        },
                                    },
                                    {
                                        "key": "coral.namespace",
                                        "value": {
                                            "Value": {
                                                "StringValue": "com.67Q.AS8pJ"
                                            }
                                        },
                                    },
                                    {
                                        "key": "http.status_code",
                                        "value": {"Value": {"IntValue": 201}},
                                    },
                                ],
                                "status": {},
                                "resource": {
                                    "attributes": [
                                        {
                                            "key": "service.name",
                                            "value": {
                                                "Value": {
                                                    "StringValue": "fx-Service"
                                                }
                                            },
                                        },
                                        {
                                            "key": "service.version",
                                            "value": {
                                                "Value": {"StringValue": "2.8"}
                                            },
                                        },
                                        {
                                            "key": {
                                                "other_key": "test_string"
                                            },
                                            "value": {
                                                "Value": {"StringValue": "1.3"}
                                            },
                                        },
                                    ]
                                },
                                "scope": {"name": "cds-XvO4xV"},
                            },
                        ],
                    }
                ],
            },
        ]
    }


@pytest.fixture
def mock_json_data_without_list() -> dict[str, Any]:
    """Mock OTel JSON data without spans being in a list."""
    return {
        "resource_spans": {
            "resource": {
                "attributes": [
                    {
                        "key": "service.name",
                        "value": {"Value": {"StringValue": "Frontend"}},
                    },
                    {
                        "key": "service.version",
                        "value": {"Value": {"StringValue": "1.0"}},
                    },
                ]
            },
            "scope_spans": [
                {
                    "scope": {"name": "TestJob"},
                    "spans": [
                        {
                            "trace_id": "trace001",
                            "span_id": "span001",
                            "parent_span_id": None,
                            "child_span_ids": ["child1", "child2"],
                            "flags": 339,
                            "name": "/delete",
                            "kind": 5,
                            "start_time_unix_nano": 1723544132228102912,
                            "end_time_unix_nano": 1723544132228219285,
                            "attributes": [
                                {
                                    "key": "http.method",
                                    "value": {"Value": {"StringValue": "GET"}},
                                },
                                {"cloudProvider": "Azure"},
                                {
                                    "key": "http.target",
                                    "value": {
                                        "Value": {"StringValue": "/XNJJo"}
                                    },
                                },
                                {
                                    "key": "http.host",
                                    "value": {
                                        "Value": {
                                            "stringValue": "GqsdJsK.com:7167"
                                        }
                                    },
                                },
                                {
                                    "key": "coral.operation",
                                    "value": {
                                        "Value": {
                                            "StringValue": "jCWhcMOperation"
                                        }
                                    },
                                },
                                {
                                    "key": "coral.service",
                                    "value": {
                                        "Value": {"StringValue": "Processor"}
                                    },
                                },
                                {
                                    "key": "coral.namespace",
                                    "value": {
                                        "Value": {
                                            "StringValue": "com.T2h.366Yx"
                                        }
                                    },
                                },
                                {
                                    "key": "http.status_code",
                                    "value": {"Value": {"IntValue": 500}},
                                },
                            ],
                            "status": {},
                            "resource": {
                                "attributes": [
                                    {
                                        "key": "service.name",
                                        "value": {
                                            "Value": {
                                                "StringValue": "Ovm04-Service"
                                            }
                                        },
                                    },
                                    {
                                        "key": "service.version",
                                        "value": {
                                            "Value": {"StringValue": "1.2"}
                                        },
                                    },
                                    {
                                        "key": {"other_key": "test_string"},
                                        "value": {
                                            "Value": {"StringValue": "4.8"}
                                        },
                                    },
                                ]
                            },
                            "scope": {"name": "cds-T5gHfy"},
                        },
                        {
                            "trace_id": "trace002",
                            "span_id": "span002",
                            "parent_span_id": "span001",
                            "child_span_ids": ["child3"],
                            "flags": 395,
                            "name": "/update",
                            "kind": 4,
                            "start_time_unix_nano": 1723544132228288000,
                            "end_time_unix_nano": 1723544132229038947,
                            "attributes": [
                                {
                                    "key": "http.method",
                                    "value": {
                                        "Value": {"StringValue": "DELETE"}
                                    },
                                },
                                {"cloudProvider": "AWS"},
                                {
                                    "key": "http.target",
                                    "value": {
                                        "Value": {"StringValue": "/Ze2bE"}
                                    },
                                },
                                {
                                    "key": "http.host",
                                    "value": {
                                        "Value": {
                                            "stringValue": "lhD61AC.com:7631"
                                        }
                                    },
                                },
                                {
                                    "key": "coral.operation",
                                    "value": {
                                        "Value": {
                                            "StringValue": "cVh8f6JOperation"
                                        }
                                    },
                                },
                                {
                                    "key": "coral.service",
                                    "value": {
                                        "Value": {"StringValue": "Handler"}
                                    },
                                },
                                {
                                    "key": "coral.namespace",
                                    "value": {
                                        "Value": {
                                            "StringValue": "com.C36.9ETRp"
                                        }
                                    },
                                },
                                {
                                    "key": "http.status_code",
                                    "value": {"Value": {"IntValue": 401}},
                                },
                            ],
                            "status": {},
                            "resource": {
                                "attributes": [
                                    {
                                        "key": "service.name",
                                        "value": {
                                            "Value": {
                                                "StringValue": "Ihj-Service"
                                            }
                                        },
                                    },
                                    {
                                        "key": "service.version",
                                        "value": {
                                            "Value": {"StringValue": "2.9"}
                                        },
                                    },
                                    {
                                        "key": {"other_key": "test_string"},
                                        "value": {
                                            "Value": {"StringValue": "2.0"}
                                        },
                                    },
                                ]
                            },
                            "scope": {"name": "cds-NgdScW"},
                        },
                    ],
                }
            ],
        },
    }


@pytest.fixture
def mock_otel_event() -> OTelEvent:
    """Mocks an OTelEvent object."""

    return OTelEvent(
        job_name="test_job",
        job_id="123",
        event_type="test_event",
        event_id="456",
        start_timestamp=1723544154817793024,
        end_timestamp=1723544154817993024,
        application_name="test_app",
        parent_event_id="789",
        child_event_ids=["101", "102"],
    )


@pytest.fixture
def mock_sql_config() -> SQLDataHolderConfig:
    """Mocks config for SQLDataHolder."""

    return SQLDataHolderConfig(
        db_uri="sqlite:///:memory:", batch_size=10, time_buffer=30
    )


@pytest.fixture
def mock_otel_events() -> list[OTelEvent]:
    """Mocks a list of 10 OTelEvents"""

    otel_events = []
    prev_parent_event_id = None
    start_timestamp = 1695639486119918080
    end_timestamp = 1695639486119918084
    for index in range(10):
        event_id = index
        next_event_id = index + 1
        otel_events.append(
            OTelEvent(
                job_name="test_name",
                job_id="test_id",
                event_type=f"event_type_{index}",
                event_id=str(event_id),
                start_timestamp=start_timestamp + index,
                end_timestamp=end_timestamp + index,
                application_name="test_application_name",
                parent_event_id=str(prev_parent_event_id),
                child_event_ids=[str(next_event_id)],
            )
        )
        prev_parent_event_id = event_id

    return otel_events


@pytest.fixture
<<<<<<< HEAD
def mock_temp_dir_with_json_files(tmp_path: Path) -> Path:
    """
    Mock a temporary directory with 2 json files.

    :param tmp_path: Pytest fixture providing a temporary directory path
    :type tmp_path: :class:`pathlib.Path`
    :return: Path to the created temporary directory containing JSON files
    :rtype: `Path`
    """

    # Create temp directory
    temp_dir = tmp_path / "temp_dir"
    temp_dir.mkdir()

    no_files = 2
    no_resouce_spans = 2
    no_spans = 2

    # Create 2 json files in the temp directory
    for file_no in range(no_files):
        json_file = temp_dir / f"json_file_{file_no}.json"

        with json_file.open("w") as f:
            json.dump(
                generate_resource_spans(file_no, no_resouce_spans, no_spans), f
            )

    return temp_dir


def _create_span(
    file_no: int, i: int, j: int, no_spans: int
) -> dict[str, Any]:
    """
    Create a single span dictionary with various attributes.

    :param file_no: The file number
    :type file_no: `int`
    :param i: The resource span index
    :type i: `int`
    :param j: The span index within the resource span
    :type j: `int`
    :param no_spans: The total number of spans in the resource span
    :type no_spans: `int`
    :return: A dictionary representing a span
    :rtype: `dict`[`str`, `Any`]
    """
    return {
        "trace_id": f"{file_no}_trace_id_{i}",
        "span_id": f"{file_no}_span_{i}_{j}",
        "parent_span_id": f"{file_no}_span_{i}_{j-1}" if j > 0 else None,
        "child_span_ids": (
            [f"{file_no}_span_{i}_{j+1}"] if j < no_spans - 1 else []
        ),
        "name": "/update",
        "start_time_unix_nano": 1723544132228288000,
        "end_time_unix_nano": 1723544132229038947,
        "attributes": [
            {
                "key": "http.method",
                "value": {"Value": {"StringValue": f"method_{i}_{j}"}},
            },
            {
                "key": "http.target",
                "value": {"Value": {"StringValue": f"target_{i}_{j}"}},
            },
            {
                "key": "http.host",
                "value": {"Value": {"StringValue": f"host_{i}_{j}"}},
            },
            {
                "key": "coral.operation",
                "value": {"Value": {"StringValue": f"operation_{i}_{j}"}},
            },
            {
                "key": "coral.service",
                "value": {"Value": {"StringValue": f"service_{i}_{j}"}},
            },
            {
                "key": "coral.namespace",
                "value": {"Value": {"StringValue": f"namespace_{i}_{j}"}},
            },
            {"key": "http.status_code", "value": {"Value": {"IntValue": 200}}},
        ],
        "status": {},
        "resource": {
            "attributes": [
                {
                    "key": "service.name",
                    "value": {"Value": {"StringValue": f"name_{i}_{j}"}},
                },
                {
                    "key": "service.version",
                    "value": {"Value": {"StringValue": f"version_{i}_{j}"}},
                },
                {
                    "key": {"other_key": "test_string"},
                    "value": {"Value": {"StringValue": "4.8"}},
                },
            ]
        },
        "scope": {"name": f"{file_no}_name_{j}"},
    }


def _create_header(
    service_name: str, service_version: str
) -> list[dict[str, Any]]:
    """
    Create a header list containing service name and version.

    :param service_name: The name of the service
    :type service_name: `str`
    :param service_version: The version of the service
    :type service_version: `str`
    :return: A list of dictionaries representing the header
    :rtype: `list`[`dict`[`str`, `Any`]]
    """
    return [
        {
            "key": "service.name",
            "value": {"Value": {"StringValue": service_name}},
        },
        {
            "key": "service.version",
            "value": {"Value": {"StringValue": service_version}},
        },
    ]


def _create_resource_span(
    header: list[dict[str, Any]], spans: list[dict[str, Any]]
) -> dict[str, Any]:
    """
    Combine a header and a list of spans into a resource span dictionary.

    :param header: The header information for the resource span
    :type header: `list`[`dict`[`str`, `Any`]]
    :param spans: A list of span dictionaries
    :type spans: `list`[`dict`[`str`, `Any`]]
    :return: A dictionary representing a resource span
    :rtype: `dict`[`str`, `Any`]
    """
    return {
        "resource": {"attributes": header},
        "scope_spans": [
            {
                "scope": {"name": "TestJob"},
                "spans": spans,
            }
        ],
    }


def generate_resource_spans(
    file_no: int, no_resource_spans: int, no_spans: int
) -> dict[str, Any]:
    """
    Combine a header and a list of spans into a resource span dictionary.

    :param header: The header information for the resource span
    :type header: `list`[`dict`[`str`, `Any`]]
    :param spans: A list of span dictionaries
    :type spans: `list`[`dict`[`str`, `Any`]]
    :return: A dictionary representing a resource span
    :rtype: `dict`[`str`, `Any`]
    """
    headers = {
        "service_name": ["Frontend", "Backend", "Cloud", "Docker", "DB"],
        "service_version": ["1.0", "2.0", "3.0", "4.0", "5.0"],
    }
    resource_spans: dict[str, Any] = {"resource_spans": []}

    for i in range(no_resource_spans):
        header = _create_header(
            headers["service_name"][i], headers["service_version"][i]
        )
        spans = []
        for j in range(no_spans):
            span = _create_span(file_no, i, j, no_spans)
            spans.append(span)
        resource_spans["resource_spans"].append(
            _create_resource_span(header, spans)
        )

    return resource_spans
=======
def otel_jobs() -> dict[str, list[OTelEvent]]:
    """Dict of 5 OTelEvents lists."""
    timestamp_choices = [
        tuple(10**12 + boundary for boundary in addition)
        for addition in [
            (0, 3 * 10 ** 10),
            (10 ** 11, 2 * 10 ** 11),
            (57 * 10 ** 10, 60 * 10 ** 10)
        ]
    ]
    cases = [
        (timestamp_choices[0], timestamp_choices[0]),
        (timestamp_choices[0], timestamp_choices[1]),
        (timestamp_choices[1], timestamp_choices[1]),
        (timestamp_choices[1], timestamp_choices[2]),
        (timestamp_choices[2], timestamp_choices[2])
    ]

    otel_jobs: dict[str, list[OTelEvent]] = {}
    for i, case in enumerate(cases):
        prev_parent_event_id = None
        otel_jobs[f"{i}"] = []
        for j, timestamps in enumerate(reversed(case)):
            event_id = f"{i}_{j}"
            next_event_id = [f"{i}_{j+1}"] if j < 1 else []
            otel_jobs[f"{i}"].append(
                OTelEvent(
                    job_name="test_name",
                    job_id=f"test_id_{i}",
                    event_type=f"event_type_{j}",
                    event_id=event_id,
                    start_timestamp=timestamps[0],
                    end_timestamp=timestamps[1],
                    application_name="test_application_name",
                    parent_event_id=prev_parent_event_id,
                    child_event_ids=next_event_id,
                )
            )
            prev_parent_event_id = event_id
        otel_jobs[f"{i}"] = list(reversed(otel_jobs[f"{i}"]))
    return otel_jobs


@pytest.fixture
def sql_data_holder_with_otel_jobs(
    otel_jobs: dict[str, list[OTelEvent]],
    mock_sql_config: SQLDataHolderConfig
) -> SQLDataHolder:
    """Creates a SQLDataHolder object with 5 jobs, each with 2 events."""
    mock_sql_config["time_buffer"] = 1
    sql_data_holder = SQLDataHolder(
        config=mock_sql_config,
    )
    for otel_job in otel_jobs.values():
        with sql_data_holder.session as session:
            session.add_all(
                NodeModel(
                    job_name=otel_event.job_name,
                    job_id=otel_event.job_id,
                    event_type=otel_event.event_type,
                    event_id=otel_event.event_id,
                    start_timestamp=otel_event.start_timestamp,
                    end_timestamp=otel_event.end_timestamp,
                    application_name=otel_event.application_name,
                    parent_event_id=otel_event.parent_event_id,
                )
                for otel_event in otel_job
            )
            session.commit()
    return sql_data_holder
>>>>>>> adf90152
<|MERGE_RESOLUTION|>--- conflicted
+++ resolved
@@ -784,7 +784,6 @@
 
 
 @pytest.fixture
-<<<<<<< HEAD
 def mock_temp_dir_with_json_files(tmp_path: Path) -> Path:
     """
     Mock a temporary directory with 2 json files.
@@ -809,7 +808,7 @@
 
         with json_file.open("w") as f:
             json.dump(
-                generate_resource_spans(file_no, no_resouce_spans, no_spans), f
+                _generate_resource_spans(file_no, no_resouce_spans, no_spans), f
             )
 
     return temp_dir
@@ -939,7 +938,7 @@
     }
 
 
-def generate_resource_spans(
+def _generate_resource_spans(
     file_no: int, no_resource_spans: int, no_spans: int
 ) -> dict[str, Any]:
     """
@@ -971,7 +970,7 @@
         )
 
     return resource_spans
-=======
+ 
 def otel_jobs() -> dict[str, list[OTelEvent]]:
     """Dict of 5 OTelEvents lists."""
     timestamp_choices = [
@@ -1041,5 +1040,4 @@
                 for otel_event in otel_job
             )
             session.commit()
-    return sql_data_holder
->>>>>>> adf90152
+    return sql_data_holder