--- conflicted
+++ resolved
@@ -599,11 +599,7 @@
 
         assert len(events) == 8
         assert all(isinstance(event, OTelEvent) for event in events)
-<<<<<<< HEAD
-        assert all(count == 2 for count in job_id_count.values())
-=======
         assert all(job_id_count[job_id] == 2 for job_id in valid_job_ids)
->>>>>>> b340a3b4
         assert len(valid_event_ids) == 0
 
     def test_otel_to_pv(
@@ -633,19 +629,11 @@
         result = otel_to_pv(ingest_data_config)
 
         events = []
-<<<<<<< HEAD
-        valid_job_names = {"test_name"}
-=======
->>>>>>> b340a3b4
         valid_event_ids = [f"{i}_{j}" for i in range(5) for j in range(2)]
         valid_job_ids = {f"test_id_{i}" for i in range(5)}
         job_id_count: dict[str, int] = {}
         for job_name, pv_event_streams in result:
-<<<<<<< HEAD
-            assert job_name in valid_job_names
-=======
             assert job_name == "test_name"
->>>>>>> b340a3b4
             for pv_event_gen in pv_event_streams:
                 for pv_event in pv_event_gen:
                     job_id_count.setdefault(pv_event["jobId"], 0)
@@ -656,11 +644,7 @@
                     valid_event_ids.remove(pv_event["eventId"])
 
         assert len(events) == 10
-<<<<<<< HEAD
-        assert all(count == 2 for count in job_id_count.values())
-=======
         assert all(job_id_count[job_id] == 2 for job_id in valid_job_ids)
->>>>>>> b340a3b4
         assert len(valid_event_ids) == 0
 
         # Test 2: ingest_data = True
@@ -670,11 +654,7 @@
         result = otel_to_pv(config, ingest_data=True)
 
         events = []
-<<<<<<< HEAD
-        valid_job_names = {"Backend TestJob", "Frontend TestJob"}
-=======
         valid_job_names = ["Backend TestJob", "Frontend TestJob"]
->>>>>>> b340a3b4
         valid_job_ids = {
             "0_trace_id_1 4.8",
             "1_trace_id_1 4.8",
@@ -688,13 +668,8 @@
             for k in range(2)
         ]
         job_id_count = {}
-<<<<<<< HEAD
-        for job_name, pv_event_streams in result:
-            assert job_name in valid_job_names
-=======
         for i, (job_name, pv_event_streams) in enumerate(result):
             assert job_name == valid_job_names[i]
->>>>>>> b340a3b4
             for pv_event_gen in pv_event_streams:
                 for pv_event in pv_event_gen:
                     job_id_count.setdefault(pv_event["jobId"], 0)
@@ -705,32 +680,20 @@
                     valid_event_ids.remove(pv_event["eventId"])
 
         assert len(events) == 8
-<<<<<<< HEAD
-        assert all(count == 2 for count in job_id_count.values())
-=======
         assert all(job_id_count[job_id] == 2 for job_id in valid_job_ids)
->>>>>>> b340a3b4
         assert len(valid_event_ids) == 0
 
         # Test 3: find_unique_graphs = True
         result = otel_to_pv(ingest_data_config, find_unique_graphs=True)
 
         events = []
-<<<<<<< HEAD
-        valid_job_names = {"test_name"}
-=======
->>>>>>> b340a3b4
         # job id test_id_0 is outside the config time buffer window, therefore
         # it is not included, reducing total events streamed to 8
         valid_event_ids = [f"{i}_{j}" for i in range(1, 5) for j in range(2)]
         valid_job_ids = {f"test_id_{i}" for i in range(1, 5)}
         job_id_count = {}
         for job_name, pv_event_streams in result:
-<<<<<<< HEAD
-            assert job_name in valid_job_names
-=======
             assert job_name == "test_name"
->>>>>>> b340a3b4
             for pv_event_gen in pv_event_streams:
                 for pv_event in pv_event_gen:
                     job_id_count.setdefault(pv_event["jobId"], 0)
@@ -741,11 +704,7 @@
                     valid_event_ids.remove(pv_event["eventId"])
 
         assert len(events) == 8
-<<<<<<< HEAD
-        assert all(count == 2 for count in job_id_count.values())
-=======
         assert all(job_id_count[job_id] == 2 for job_id in valid_job_ids)
->>>>>>> b340a3b4
         assert len(valid_event_ids) == 0
 
         # Test 4: async_flag = True
@@ -755,11 +714,7 @@
         valid_job_ids = {f"test_id_{i}" for i in range(5)}
         job_id_count = {}
         for job_name, pv_event_streams in result:
-<<<<<<< HEAD
-            assert job_name in valid_job_names
-=======
             assert job_name == "test_name"
->>>>>>> b340a3b4
             for pv_event_gen in pv_event_streams:
                 for pv_event in pv_event_gen:
                     job_id_count.setdefault(pv_event["jobId"], 0)
@@ -770,11 +725,7 @@
                     valid_event_ids.remove(pv_event["eventId"])
 
         assert len(events) == 10
-<<<<<<< HEAD
-        assert all(count == 2 for count in job_id_count.values())
-=======
         assert all(job_id_count[job_id] == 2 for job_id in valid_job_ids)
->>>>>>> b340a3b4
         assert len(valid_event_ids) == 0
 
         # Test 5: event_to_async_group_map provided
@@ -788,10 +739,7 @@
         valid_job_ids = {f"test_id_{i}" for i in range(5)}
         job_id_count = {}
         for job_name, pv_event_streams in result:
-<<<<<<< HEAD
-=======
             assert job_name == "test_name"
->>>>>>> b340a3b4
             for pv_event_gen in pv_event_streams:
                 for pv_event in pv_event_gen:
                     job_id_count.setdefault(pv_event["jobId"], 0)
@@ -802,9 +750,157 @@
                     valid_event_ids.remove(pv_event["eventId"])
 
         assert len(events) == 10
-<<<<<<< HEAD
+        assert all(job_id_count[job_id] == 2 for job_id in valid_job_ids)
+        assert len(valid_event_ids) == 0
+
+    def test_otel_to_pv(
+        self,
+        monkeypatch: MonkeyPatch,
+        mock_yaml_config_dict: dict[str, Any],
+        sql_data_holder_with_otel_jobs: SQLDataHolder,
+        mock_yaml_config_string: str,
+        mock_temp_dir_with_json_files: Path,
+    ) -> None:
+        """Tests for the function otel_to_pv."""
+
+        # Test 1: Default parameters
+        def mock_fetch_data_holder(config: IngestDataConfig) -> SQLDataHolder:
+            return sql_data_holder_with_otel_jobs
+
+        ingest_data_config = IngestDataConfig(
+            data_sources=mock_yaml_config_dict["data_sources"],
+            data_holders=mock_yaml_config_dict["data_holders"],
+            ingest_data=IngestTypes(**mock_yaml_config_dict["ingest_data"]),
+        )
+        monkeypatch.setattr(
+            "tel2puml.otel_to_pv.sequence_otel_v2.fetch_data_holder",
+            mock_fetch_data_holder,
+        )
+
+        result = otel_to_pv(ingest_data_config)
+
+        events = []
+        valid_job_names = {"test_name"}
+        valid_event_ids = [f"{i}_{j}" for i in range(5) for j in range(2)]
+        valid_job_ids = {f"test_id_{i}" for i in range(5)}
+        job_id_count: dict[str, int] = {}
+        for job_name, pv_event_streams in result:
+            assert job_name in valid_job_names
+            for pv_event_gen in pv_event_streams:
+                for pv_event in pv_event_gen:
+                    job_id_count.setdefault(pv_event["jobId"], 0)
+                    job_id_count[pv_event["jobId"]] += 1
+                    events.append(pv_event)
+                    assert pv_event["eventId"] in valid_event_ids
+                    assert pv_event["jobId"] in valid_job_ids
+                    valid_event_ids.remove(pv_event["eventId"])
+
+        assert len(events) == 10
         assert all(count == 2 for count in job_id_count.values())
-=======
-        assert all(job_id_count[job_id] == 2 for job_id in valid_job_ids)
->>>>>>> b340a3b4
+        assert len(valid_event_ids) == 0
+
+        # Test 2: ingest_data = True
+        config = self.get_ingest_config(
+            mock_yaml_config_string, mock_temp_dir_with_json_files
+        )
+        result = otel_to_pv(config, ingest_data=True)
+
+        events = []
+        valid_job_names = {"Backend TestJob", "Frontend TestJob"}
+        valid_job_ids = {
+            "0_trace_id_1 4.8",
+            "1_trace_id_1 4.8",
+            "0_trace_id_0 4.8",
+            "1_trace_id_0 4.8",
+        }
+        valid_event_ids = [
+            f"{i}_span_{j}_{k}"
+            for i in range(2)
+            for j in range(2)
+            for k in range(2)
+        ]
+        job_id_count = {}
+        for job_name, pv_event_streams in result:
+            assert job_name in valid_job_names
+            for pv_event_gen in pv_event_streams:
+                for pv_event in pv_event_gen:
+                    job_id_count.setdefault(pv_event["jobId"], 0)
+                    job_id_count[pv_event["jobId"]] += 1
+                    events.append(pv_event)
+                    assert pv_event["eventId"] in valid_event_ids
+                    assert pv_event["jobId"] in valid_job_ids
+                    valid_event_ids.remove(pv_event["eventId"])
+
+        assert len(events) == 8
+        assert all(count == 2 for count in job_id_count.values())
+        assert len(valid_event_ids) == 0
+
+        # Test 3: find_unique_graphs = True
+        result = otel_to_pv(ingest_data_config, find_unique_graphs=True)
+
+        events = []
+        valid_job_names = {"test_name"}
+        # job id test_id_0 is outside the config time buffer window, therefore
+        # it is not included, reducing total events streamed to 8
+        valid_event_ids = [f"{i}_{j}" for i in range(1, 5) for j in range(2)]
+        valid_job_ids = {f"test_id_{i}" for i in range(1, 5)}
+        job_id_count = {}
+        for job_name, pv_event_streams in result:
+            assert job_name in valid_job_names
+            for pv_event_gen in pv_event_streams:
+                for pv_event in pv_event_gen:
+                    job_id_count.setdefault(pv_event["jobId"], 0)
+                    job_id_count[pv_event["jobId"]] += 1
+                    events.append(pv_event)
+                    assert pv_event["eventId"] in valid_event_ids
+                    assert pv_event["jobId"] in valid_job_ids
+                    valid_event_ids.remove(pv_event["eventId"])
+
+        assert len(events) == 8
+        assert all(count == 2 for count in job_id_count.values())
+        assert len(valid_event_ids) == 0
+
+        # Test 4: async_flag = True
+        result = otel_to_pv(ingest_data_config, async_flag=True)
+        events = []
+        valid_event_ids = [f"{i}_{j}" for i in range(5) for j in range(2)]
+        valid_job_ids = {f"test_id_{i}" for i in range(5)}
+        job_id_count = {}
+        for job_name, pv_event_streams in result:
+            assert job_name in valid_job_names
+            for pv_event_gen in pv_event_streams:
+                for pv_event in pv_event_gen:
+                    job_id_count.setdefault(pv_event["jobId"], 0)
+                    job_id_count[pv_event["jobId"]] += 1
+                    events.append(pv_event)
+                    assert pv_event["eventId"] in valid_event_ids
+                    assert pv_event["jobId"] in valid_job_ids
+                    valid_event_ids.remove(pv_event["eventId"])
+
+        assert len(events) == 10
+        assert all(count == 2 for count in job_id_count.values())
+        assert len(valid_event_ids) == 0
+
+        # Test 5: event_to_async_group_map provided
+        event_to_async_group_map = self.event_to_async_group_map()
+        result = otel_to_pv(
+            ingest_data_config,
+            event_to_async_group_map=event_to_async_group_map,
+        )
+        events = []
+        valid_event_ids = [f"{i}_{j}" for i in range(5) for j in range(2)]
+        valid_job_ids = {f"test_id_{i}" for i in range(5)}
+        job_id_count = {}
+        for job_name, pv_event_streams in result:
+            for pv_event_gen in pv_event_streams:
+                for pv_event in pv_event_gen:
+                    job_id_count.setdefault(pv_event["jobId"], 0)
+                    job_id_count[pv_event["jobId"]] += 1
+                    events.append(pv_event)
+                    assert pv_event["eventId"] in valid_event_ids
+                    assert pv_event["jobId"] in valid_job_ids
+                    valid_event_ids.remove(pv_event["eventId"])
+
+        assert len(events) == 10
+        assert all(count == 2 for count in job_id_count.values())
         assert len(valid_event_ids) == 0