--- conflicted
+++ resolved
@@ -128,10 +128,7 @@
     assert len(job_ids) == num_templates
     assert sum(event_types_count.values()) == num_templates
     for prob in count_prob.values():
-<<<<<<< HEAD
         assert 0.32 <= prob < 0.3466
-=======
-        assert 0.32 < prob < 0.34
 
 
 def test_puml_conversion_to_markov_chain():
@@ -172,5 +169,4 @@
 
     expected_output = "".join(expected_output_lines)
 
-    assert j_alergia_model == expected_output
->>>>>>> 412a089a
+    assert j_alergia_model == expected_output